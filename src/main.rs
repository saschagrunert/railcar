--- conflicted
+++ resolved
@@ -1633,12 +1633,7 @@
 ) -> Result<(Vec<u8>)> {
     let mut result = Vec::new();
     while result.len() < num {
-<<<<<<< HEAD
-        let pfds =
-            &mut [PollFd::new(rfd, POLLIN | POLLHUP, EventFlags::empty())];
-=======
-        let mut pfds = &mut [PollFd::new(rfd, POLLIN | POLLHUP)];
->>>>>>> 37519ab7
+        let pfds = &mut [PollFd::new(rfd, POLLIN | POLLHUP)];
         match poll(pfds, timeout) {
             Err(e) => {
                 if e != Sys(Errno::EINTR) {
